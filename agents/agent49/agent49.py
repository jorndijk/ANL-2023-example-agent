--- conflicted
+++ resolved
@@ -221,24 +221,6 @@
         if self.accept_condition(best_bid, self.last_received_bid):
             action = Accept(self.me, self.last_received_bid)
         else:
-<<<<<<< HEAD
-            # update weights before making new bid
-            self.update_weights()
-            # if not, find a bid to propose as counter offer
-            best_bid = self.find_bid()
-            best_bid_score = self.profile.getUtility(best_bid)
-            for _ in range(30):
-                bid: Bid = self.find_bid()
-                utility = self.profile.getUtility(bid)
-                if utility > best_bid_score:
-                    best_bid_score = utility
-                    best_bid = bid
-            #last = self.last_received_bid
-            #if last != None:
-                #print(self.profile.getUtility(last))
-            #print(self.profile.getUtility(bid))
-=======
->>>>>>> 0a0cfdf8
             # increase number of bids done by our agent
             self.number_of_agent_bids += 1
             # set last send bid to this bid
@@ -425,10 +407,6 @@
         """
         alpha = self.alpha()
         opponent_rate = self.average_concession_rate_opponent
-<<<<<<< HEAD
-=======
-        # print(opponent_rate)
->>>>>>> 0a0cfdf8
         #our_concession_rate = 1 / (1 + math.e**(2 * opponent_rate - 1)) - 0.25
         our_concession_rate = alpha * (-opponent_rate + 1)
         if our_concession_rate < 0:
